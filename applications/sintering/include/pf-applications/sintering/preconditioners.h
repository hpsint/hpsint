#pragma once

#include <pf-applications/lac/dynamic_block_vector.h>
#include <pf-applications/lac/preconditioners.h>

#include <pf-applications/sintering/operator_sintering_data.h>

namespace Sintering
{
  using namespace dealii;

  template <int dim, typename Number, typename VectorizedArrayType>
  class OperatorCahnHilliard
    : public OperatorBase<
        dim,
        Number,
        VectorizedArrayType,
        OperatorCahnHilliard<dim, Number, VectorizedArrayType>>
  {
  public:
    OperatorCahnHilliard(
      const MatrixFree<dim, Number, VectorizedArrayType> &        matrix_free,
      const AffineConstraints<Number> &                           constraints,
      const SinteringOperatorData<dim, VectorizedArrayType> &     data,
      const AdvectionMechanism<dim, Number, VectorizedArrayType> &advection)
      : OperatorBase<dim,
                     Number,
                     VectorizedArrayType,
                     OperatorCahnHilliard<dim, Number, VectorizedArrayType>>(
          matrix_free,
          constraints,
          0,
          "cahn_hilliard_op")
      , data(data)
      , advection(advection)
    {}

    unsigned int
    n_components() const override
    {
      return 2;
    }

    unsigned int
    n_grains() const
    {
      return data.n_grains();
    }

    static constexpr unsigned int
    n_grains_to_n_components(const unsigned int)
    {
      return 2;
    }

    template <int n_comp, int n_grains, typename FECellIntegratorType>
    void
    do_vmult_kernel(FECellIntegratorType &phi) const
    {
      static_assert(n_grains != -1);
      const unsigned int cell = phi.get_current_cell_index();

      const auto &free_energy      = data.free_energy;
      const auto &mobility         = data.get_mobility();
      const auto &kappa_c          = data.kappa_c;
      const auto  weight           = this->data.time_data.get_primary_weight();
      const auto &nonlinear_values = data.get_nonlinear_values();
      const auto &nonlinear_gradients = data.get_nonlinear_gradients();
      const auto  inv_dt = 1. / this->data.time_data.get_current_dt();

      const bool use_coupled_model = data.has_additional_variables_attached();

      // TODO: 1) allow std::array again and 2) allocate less often in the
      // case of std::vector
      std::array<VectorizedArrayType, n_grains>                 etas;
      std::array<Tensor<1, dim, VectorizedArrayType>, n_grains> etas_grad;

      if (this->advection.enabled())
        this->advection.reinit(cell);

      const auto grain_to_relevant_grain =
        this->data.get_grain_to_relevant_grain(cell); // TODO: make optional


      for (unsigned int q = 0; q < phi.n_q_points; ++q)
        {
          const auto &val  = nonlinear_values[cell][q];
          const auto &grad = nonlinear_gradients[cell][q];

          const auto &c       = val[0];
          const auto &c_grad  = grad[0];
          const auto &mu_grad = grad[1];

          for (unsigned int ig = 0; ig < etas.size(); ++ig)
            {
              etas[ig] = val[2 + ig];

              if (SinteringOperatorData<dim, VectorizedArrayType>::
                    use_tensorial_mobility)
                etas_grad[ig] = grad[2 + ig];
            }

          typename FECellIntegratorType::value_type    value_result;
          typename FECellIntegratorType::gradient_type gradient_result;

#if true
          // CH with all terms
          value_result[0] = phi.get_value(q)[0] * weight;
          value_result[1] = -phi.get_value(q)[1] +
                            free_energy.d2f_dc2(c, etas) * phi.get_value(q)[0];

          gradient_result[0] =
            mobility.apply_M(
              c, etas, etas.size(), c_grad, etas_grad, phi.get_gradient(q)[1]) +
            mobility.dM_dc(c, etas, c_grad, etas_grad) * mu_grad *
              phi.get_value(q)[0] +
            mobility.dM_dgrad_c(c, c_grad, mu_grad) * phi.get_gradient(q)[0];
          gradient_result[1] = kappa_c * phi.get_gradient(q)[0];
#else
          // CH with the terms as considered in BlockPreconditioner3CHData
          value_result[0] = phi.get_value(q)[0] * weight;
          value_result[1] = -phi.get_value(q)[1];

          gradient_result[0] = mobility.apply_M(
            c, etas, etas.size(), c_grad, etas_grad, phi.get_gradient(q)[1]);
          gradient_result[1] = kappa_c * phi.get_gradient(q)[0];
#endif

          if (use_coupled_model && this->advection.enabled())
            {
              Tensor<1, dim, VectorizedArrayType> lin_v_adv;
              for (unsigned int d = 0; d < dim; ++d)
                lin_v_adv[d] = val[n_grains + 2 + d] * inv_dt;

              value_result[0] += lin_v_adv * phi.get_gradient(q)[0];
            }
          else if (this->advection.enabled())
            {
              for (unsigned int ig = 0; ig < n_grains; ++ig)
                if (grain_to_relevant_grain[ig] !=
                      static_cast<unsigned char>(255) &&
                    this->advection.has_velocity(grain_to_relevant_grain[ig]))
                  {
                    const auto &velocity_ig =
                      this->advection.get_velocity(grain_to_relevant_grain[ig],
                                                   phi.quadrature_point(q));

                    value_result[0] += velocity_ig * phi.get_gradient(q)[0];
                  }
            }

          phi.submit_value(value_result, q);
          phi.submit_gradient(gradient_result, q);
        }
    }

  private:
    const SinteringOperatorData<dim, VectorizedArrayType> &     data;
    const AdvectionMechanism<dim, Number, VectorizedArrayType> &advection;
  };

  template <int dim, typename Number, typename VectorizedArrayType>
  class OperatorSolid
    : public OperatorBase<dim,
                          Number,
                          VectorizedArrayType,
                          OperatorSolid<dim, Number, VectorizedArrayType>>
  {
  public:
    OperatorSolid(
      const MatrixFree<dim, Number, VectorizedArrayType> &   matrix_free,
      const AffineConstraints<Number> &                      constraints,
      const SinteringOperatorData<dim, VectorizedArrayType> &data,
      const std::array<std::vector<unsigned int>, dim>
        &          displ_constraints_indices,
      const double E  = 1.0,
      const double nu = 0.25)
      : OperatorBase<dim,
                     Number,
                     VectorizedArrayType,
                     OperatorSolid<dim, Number, VectorizedArrayType>>(
          matrix_free,
          constraints,
          0,
          "solid_op")
      , data(data)
      , displ_constraints_indices(displ_constraints_indices)
      , material(E, nu, Structural::MaterialPlaneType::plane_strain)
    {}

    unsigned int
    n_components() const override
    {
      return dim;
    }

    unsigned int
    n_grains() const
    {
      return data.n_grains();
    }

    static constexpr unsigned int
    n_grains_to_n_components(const unsigned int)
    {
      return dim;
    }

    template <int n_comp, int n_grains, typename FECellIntegratorType>
    void
    do_vmult_kernel(FECellIntegratorType &phi) const
    {
      static_assert(n_grains != -1);
      const unsigned int cell = phi.get_current_cell_index();

      const auto &nonlinear_values = data.get_nonlinear_values();

      for (unsigned int q = 0; q < phi.n_q_points; ++q)
        {
          const auto &val = nonlinear_values[cell][q];

          const auto &c = val[0];

          const auto S = this->get_stress(phi.get_gradient(q), c);

          phi.submit_value({}, q);
          phi.submit_gradient(S, q);
        }
    }

    void
    post_system_matrix_compute() const override
    {
      for (unsigned int d = 0; d < dim; ++d)
        for (const unsigned int index : displ_constraints_indices[d])
          {
            const unsigned int matrix_index = dim * index + d;

            this->system_matrix.clear_row(matrix_index, 1.0);
          }
    }

    Tensor<2, dim, VectorizedArrayType>
    get_stress(const Tensor<2, dim, VectorizedArrayType> &H,
               const VectorizedArrayType &                c) const
    {
      const double c_min = 0.1;

      const auto cl = compare_and_apply_mask<SIMDComparison::less_than>(
        c, VectorizedArrayType(c_min), VectorizedArrayType(c_min), c);

      return cl * material.get_S(H);
    }

  private:
    const SinteringOperatorData<dim, VectorizedArrayType> &data;
    const std::array<std::vector<unsigned int>, dim> &displ_constraints_indices;

    const Structural::StVenantKirchhoff<dim, Number, VectorizedArrayType>
      material;
  };



  template <int dim, typename Number, typename VectorizedArrayType>
  class OperatorAllenCahn
    : public OperatorBase<dim,
                          Number,
                          VectorizedArrayType,
                          OperatorAllenCahn<dim, Number, VectorizedArrayType>>
  {
  public:
    OperatorAllenCahn(
      const MatrixFree<dim, Number, VectorizedArrayType> &        matrix_free,
      const AffineConstraints<Number> &                           constraints,
      const SinteringOperatorData<dim, VectorizedArrayType> &     data,
      const AdvectionMechanism<dim, Number, VectorizedArrayType> &advection)
      : OperatorBase<dim,
                     Number,
                     VectorizedArrayType,
                     OperatorAllenCahn<dim, Number, VectorizedArrayType>>(
          matrix_free,
          constraints,
          0,
          "allen_cahn_op")
      , data(data)
      , advection(advection)
    {}

    unsigned int
    n_components() const override
    {
      return data.n_grains();
    }

    unsigned int
    n_grains() const
    {
      return data.n_grains();
    }

    static constexpr unsigned int
    n_grains_to_n_components(const unsigned int n_grains)
    {
      return n_grains;
    }

    template <int n_comp, int n_grains, typename FECellIntegratorType>
    void
    do_vmult_kernel(FECellIntegratorType &phi) const
    {
      static_assert(n_comp == n_grains);

      if constexpr (n_comp > 1)
        {
          const unsigned int cell = phi.get_current_cell_index();

          const auto &free_energy = data.free_energy;
          const auto &L           = data.get_mobility().Lgb();
          const auto &kappa_p     = data.kappa_p;
          const auto  weight      = this->data.time_data.get_primary_weight();
          const auto &nonlinear_values = data.get_nonlinear_values();
          const auto  inv_dt = 1. / this->data.time_data.get_current_dt();

          const bool use_coupled_model =
            data.has_additional_variables_attached();

          if (this->advection.enabled())
            this->advection.reinit(cell);

<<<<<<< HEAD
      const auto grain_to_relevant_grain =
        this->data.get_grain_to_relevant_grain(cell); // TODO: make optional

      for (unsigned int q = 0; q < phi.n_q_points; ++q)
        {
          const auto &val = nonlinear_values[cell][q];
=======
          for (unsigned int q = 0; q < phi.n_q_points; ++q)
            {
              const auto &val = nonlinear_values[cell][q];
>>>>>>> cc811dbd

              const auto &c = val[0];

              std::array<VectorizedArrayType, n_grains> etas;

              for (unsigned int ig = 0; ig < n_grains; ++ig)
                etas[ig] = val[2 + ig];

              typename FECellIntegratorType::value_type    value_result;
              typename FECellIntegratorType::gradient_type gradient_result;

              for (unsigned int ig = 0; ig < n_grains; ++ig)
                {
                  value_result[ig] = phi.get_value(q)[ig] * weight +
                                     L * free_energy.d2f_detai2(c, etas, ig) *
                                       phi.get_value(q)[ig];

                  gradient_result[ig] = L * kappa_p * phi.get_gradient(q)[ig];

                  for (unsigned int jg = 0; jg < n_grains; ++jg)
                    {
                      if (ig != jg)
                        {
                          value_result[ig] +=
                            L * free_energy.d2f_detaidetaj(c, etas, ig, jg) *
                            phi.get_value(q)[jg];
                        }
                    }
                }

              if (use_coupled_model && this->advection.enabled())
                {
                  Tensor<1, dim, VectorizedArrayType> lin_v_adv;
                  for (unsigned int d = 0; d < dim; ++d)
                    lin_v_adv[d] = val[n_grains + 2 + d] * inv_dt;

<<<<<<< HEAD
              for (unsigned int ig = 0; ig < n_grains; ++ig)
                value_result[ig] += lin_v_adv * phi.get_gradient(q)[ig];
            }
          else if (this->advection.enabled())
            {
              for (unsigned int ig = 0; ig < n_grains; ++ig)
                if (grain_to_relevant_grain[ig] !=
                      static_cast<unsigned char>(255) &&
                    this->advection.has_velocity(grain_to_relevant_grain[ig]))
                  {
                    const auto &velocity_ig =
                      this->advection.get_velocity(grain_to_relevant_grain[ig],
                                                   phi.quadrature_point(q));
=======
                  for (unsigned int ig = 0; ig < n_grains; ++ig)
                    value_result[ig] += lin_v_adv * phi.get_gradient(q)[ig];
                }
              else if (this->advection.enabled())
                {
                  Assert(!this->data.cut_off_enabled(), ExcNotImplemented());
                  for (unsigned int ig = 0; ig < n_grains; ++ig)
                    if (this->advection.has_velocity(ig))
                      {
                        const auto &velocity_ig =
                          this->advection.get_velocity(ig,
                                                       phi.quadrature_point(q));
>>>>>>> cc811dbd

                        value_result[ig] +=
                          velocity_ig * phi.get_gradient(q)[ig];
                      }
                }

              phi.submit_value(value_result, q);
              phi.submit_gradient(gradient_result, q);
            }
        }
      else
        {
          AssertThrow(false, ExcNotImplemented());
          (void)phi;
        }
    }

  private:
    const SinteringOperatorData<dim, VectorizedArrayType> &     data;
    const AdvectionMechanism<dim, Number, VectorizedArrayType> &advection;
  };



  template <int dim, typename Number, typename VectorizedArrayType>
  class OperatorAllenCahnBlocked
    : public OperatorBase<
        dim,
        Number,
        VectorizedArrayType,
        OperatorAllenCahnBlocked<dim, Number, VectorizedArrayType>>
  {
  public:
    OperatorAllenCahnBlocked(
      const MatrixFree<dim, Number, VectorizedArrayType> &        matrix_free,
      const AffineConstraints<Number> &                           constraints,
      const SinteringOperatorData<dim, VectorizedArrayType> &     data,
      const AdvectionMechanism<dim, Number, VectorizedArrayType> &advection,
      const std::string free_energy_approximation_string = "all")
      : OperatorBase<
          dim,
          Number,
          VectorizedArrayType,
          OperatorAllenCahnBlocked<dim, Number, VectorizedArrayType>>(
          matrix_free,
          constraints,
          0,
          "allen_cahn_op")
      , data(data)
      , advection(advection)
      , free_energy_approximation(to_value(free_energy_approximation_string))
      , single_block(free_energy_approximation > 0)
    {}

    static unsigned int
    to_value(const std::string label)
    {
      if (label == "all")
        return 0;
      if (label == "const")
        return 1;
      if (label == "max")
        return 2;
      if (label == "avg")
        return 3;

      AssertThrow(false, ExcNotImplemented());

      return numbers::invalid_unsigned_int;
    }

    unsigned int
    n_components() const override
    {
      return data.n_grains();
    }

    virtual unsigned int
    n_unique_components() const
    {
      return single_block ? 1 : n_components();
    }

    unsigned int
    n_grains() const
    {
      return data.n_grains();
    }

    static constexpr unsigned int
    n_grains_to_n_components(const unsigned int n_grains)
    {
      return n_grains;
    }

    template <int n_comp, int n_grains, typename FECellIntegratorType>
    void
    do_vmult_kernel(FECellIntegratorType &phi) const
    {
      static_assert(n_comp == n_grains);

      if constexpr (n_comp > 1)
        {
          const unsigned int cell = phi.get_current_cell_index();

          const auto &free_energy      = data.free_energy;
          const auto &L                = data.get_mobility().Lgb();
          const auto &kappa_p          = data.kappa_p;
          const auto  weight           = data.time_data.get_primary_weight();
          const auto &nonlinear_values = data.get_nonlinear_values();
          const auto  inv_dt = 1. / this->data.time_data.get_current_dt();

          const bool use_coupled_model =
            data.has_additional_variables_attached();

          if (this->advection.enabled())
            this->advection.reinit(cell);

<<<<<<< HEAD
      const auto grain_to_relevant_grain =
        this->data.get_grain_to_relevant_grain(cell); // TODO: make optional

      for (unsigned int q = 0; q < phi.n_q_points; ++q)
        {
          const auto &val = nonlinear_values[cell][q];
=======
          for (unsigned int q = 0; q < phi.n_q_points; ++q)
            {
              const auto &val = nonlinear_values[cell][q];
>>>>>>> cc811dbd

              const auto &c = val[0];

              std::array<VectorizedArrayType, n_grains> etas;

              for (unsigned int ig = 0; ig < n_grains; ++ig)
                etas[ig] = val[2 + ig];

              typename FECellIntegratorType::value_type    value_result;
              typename FECellIntegratorType::gradient_type gradient_result;

              for (unsigned int ig = 0; ig < n_grains; ++ig)
                {
                  value_result[ig] = phi.get_value(q)[ig] * weight +
                                     L * free_energy.d2f_detai2(c, etas, ig) *
                                       phi.get_value(q)[ig];

                  gradient_result[ig] = L * kappa_p * phi.get_gradient(q)[ig];
                }

              if (use_coupled_model && this->advection.enabled())
                {
                  Tensor<1, dim, VectorizedArrayType> lin_v_adv;
                  for (unsigned int d = 0; d < dim; ++d)
                    lin_v_adv[d] = val[n_grains + 2 + d] * inv_dt;

<<<<<<< HEAD
              for (unsigned int ig = 0; ig < n_grains; ++ig)
                value_result[ig] += lin_v_adv * phi.get_gradient(q)[ig];
            }
          else if (this->advection.enabled())
            {
              for (unsigned int ig = 0; ig < n_grains; ++ig)
                if (grain_to_relevant_grain[ig] !=
                      static_cast<unsigned char>(255) &&
                    this->advection.has_velocity(grain_to_relevant_grain[ig]))
                  {
                    const auto &velocity_ig =
                      this->advection.get_velocity(grain_to_relevant_grain[ig],
                                                   phi.quadrature_point(q));
=======
                  for (unsigned int ig = 0; ig < n_grains; ++ig)
                    value_result[ig] += lin_v_adv * phi.get_gradient(q)[ig];
                }
              else if (this->advection.enabled())
                {
                  Assert(!this->data.cut_off_enabled(), ExcNotImplemented());
                  for (unsigned int ig = 0; ig < n_grains; ++ig)
                    if (this->advection.has_velocity(ig))
                      {
                        const auto &velocity_ig =
                          this->advection.get_velocity(ig,
                                                       phi.quadrature_point(q));
>>>>>>> cc811dbd

                        value_result[ig] +=
                          velocity_ig * phi.get_gradient(q)[ig];
                      }
                }

              phi.submit_value(value_result, q);
              phi.submit_gradient(gradient_result, q);
            }
        }
      else
        {
          AssertThrow(false, ExcNotImplemented());
          (void)phi;
        }
    }

    const std::vector<std::shared_ptr<TrilinosWrappers::SparseMatrix>> &
    get_block_system_matrix() const
    {
      const bool system_matrix_is_empty = this->block_system_matrix.size() == 0;

      if (system_matrix_is_empty)
        {
          MyScope scope(this->timer,
                        this->label + "::block_matrix::sp",
                        this->do_timing);

          AssertDimension(this->matrix_free.get_dof_handler(this->dof_index)
                            .get_fe()
                            .n_components(),
                          1);

          const auto &dof_handler =
            this->matrix_free.get_dof_handler(this->dof_index);

          TrilinosWrappers::SparsityPattern dsp;
          dsp.reinit(dof_handler.locally_owned_dofs(),
                     dof_handler.locally_owned_dofs(),
                     DoFTools::extract_locally_relevant_dofs(dof_handler),
                     dof_handler.get_communicator());

          DoFTools::make_sparsity_pattern(dof_handler,
                                          dsp,
                                          this->constraints,
                                          this->matrix_free.get_quadrature());
          dsp.compress();

          this->block_system_matrix.resize(this->n_unique_components());
          for (unsigned int b = 0; b < this->n_unique_components(); ++b)
            {
              this->block_system_matrix[b] =
                std::make_shared<TrilinosWrappers::SparseMatrix>();
              this->block_system_matrix[b]->reinit(dsp);
            }

          this->pcout << std::endl;
          this->pcout << "Create block sparsity pattern (" << this->label
                      << ") with:" << std::endl;
          this->pcout << " - number of blocks: " << this->n_unique_components()
                      << std::endl;
          this->pcout << " - NNZ:              "
                      << this->block_system_matrix[0]->n_nonzero_elements()
                      << std::endl;
          this->pcout << std::endl;
        }

      {
        MyScope scope(this->timer,
                      this->label + "::block_matrix::compute",
                      this->do_timing);

        if (system_matrix_is_empty == false)
          for (unsigned int b = 0; b < this->n_unique_components(); ++b)
            *this->block_system_matrix[b] = 0.0; // clear existing content

        const unsigned int dof_no                   = 0;
        const unsigned int quad_no                  = 0;
        const unsigned int first_selected_component = 0;

        FECellIntegrator<dim, 1, Number, VectorizedArrayType> integrator(
          this->matrix_free, dof_no, quad_no);

        const unsigned int dofs_per_cell = integrator.dofs_per_cell;

        using MatrixType = TrilinosWrappers::SparseMatrix;

        std::vector<types::global_dof_index> dof_indices(dofs_per_cell);
        std::array<std::vector<types::global_dof_index>,
                   VectorizedArrayType::size()>
          dof_indices_mf;
        dof_indices_mf.fill(
          std::vector<types::global_dof_index>(dofs_per_cell));

        std::array<FullMatrix<typename MatrixType::value_type>,
                   VectorizedArrayType::size()>
          matrices;

        std::fill_n(matrices.begin(),
                    VectorizedArrayType::size(),
                    FullMatrix<typename MatrixType::value_type>(dofs_per_cell,
                                                                dofs_per_cell));

        const auto lexicographic_numbering =
          this->matrix_free
            .get_shape_info(dof_no,
                            quad_no,
                            first_selected_component,
                            integrator.get_active_fe_index(),
                            integrator.get_active_quadrature_index())
            .lexicographic_numbering;

        const auto &free_energy      = data.free_energy;
        const auto &L                = data.get_mobility().Lgb();
        const auto &kappa_p          = data.kappa_p;
        const auto  weight           = data.time_data.get_primary_weight();
        const auto &nonlinear_values = data.get_nonlinear_values();
        const auto  inv_dt = 1. / this->data.time_data.get_current_dt();

        const bool use_coupled_model = data.has_additional_variables_attached();

        const auto &component_table = this->data.get_component_table();

        std::vector<VectorizedArrayType> etas(this->n_grains());

        for (unsigned int cell = 0; cell < this->matrix_free.n_cell_batches();
             ++cell)
          {
            integrator.reinit(cell);

            const unsigned int n_filled_lanes =
              this->matrix_free.n_active_entries_per_cell_batch(cell);

            if (this->advection.enabled())
              this->advection.reinit(cell);

            const auto grain_to_relevant_grain =
              this->data.get_grain_to_relevant_grain(
                cell); // TODO: make optional

            // 1) get indices
            for (unsigned int v = 0; v < n_filled_lanes; ++v)
              {
                const auto cell_v =
                  this->matrix_free.get_cell_iterator(cell, v, dof_no);

                if (this->matrix_free.get_mg_level() !=
                    numbers::invalid_unsigned_int)
                  cell_v->get_mg_dof_indices(dof_indices);
                else
                  cell_v->get_dof_indices(dof_indices);

                for (unsigned int j = 0; j < dof_indices.size(); ++j)
                  dof_indices_mf[v][j] =
                    dof_indices[lexicographic_numbering[j]];
              }

            AlignedVector<VectorizedArrayType> scaling(integrator.n_q_points);

            for (unsigned int q = 0; q < integrator.n_q_points; ++q)
              {
                const auto &val = nonlinear_values[cell][q];
                const auto &c   = val[0];

                for (unsigned int ig = 0; ig < this->n_grains(); ++ig)
                  etas[ig] = val[2 + ig];

                switch (free_energy_approximation)
                  {
                    case 0:
                      // nothing to do -> done later
                      break;
                    case 1:
                      // nothing to do
                      break;
                    case 2:
                      for (unsigned int b = 0; b < this->n_components(); ++b)
                        scaling[q] =
                          scaling[q] + free_energy.d2f_detai2(c, etas, b);
                      scaling[q] =
                        scaling[q] / static_cast<Number>(this->n_components());
                      break;
                    case 3:
                      for (unsigned int b = 0; b < this->n_components(); ++b)
                        for (unsigned int v = 0;
                             v < VectorizedArrayType::size();
                             ++v)
                          {
                            const auto temp =
                              free_energy.d2f_detai2(c, etas, b)[v];
                            scaling[q][v] =
                              std::abs(scaling[q][v]) > std::abs(temp) ?
                                scaling[q][v] :
                                temp;
                          }
                      break;
                    default:
                      AssertThrow(false, ExcNotImplemented());
                  }
              }

            // 2) loop over all blocks
            for (unsigned int b = 0; b < this->n_unique_components(); ++b)
              {
                if (free_energy_approximation == 0)
                  {
                    for (unsigned int q = 0; q < integrator.n_q_points; ++q)
                      {
                        const auto &val = nonlinear_values[cell][q];
                        const auto &c   = val[0];

                        for (unsigned int ig = 0; ig < this->n_grains(); ++ig)
                          etas[ig] = val[2 + ig];
                        scaling[q] = free_energy.d2f_detai2(c, etas, b);
                      }
                  }

                // 2a) compute columns of blocks
                for (unsigned int j = 0; j < dofs_per_cell; ++j)
                  {
                    for (unsigned int i = 0; i < dofs_per_cell; ++i)
                      integrator.begin_dof_values()[i] =
                        static_cast<Number>(i == j);

                    integrator.evaluate(EvaluationFlags::values |
                                        EvaluationFlags::gradients);

                    for (unsigned int q = 0; q < integrator.n_q_points; ++q)
                      {
                        const auto &val = nonlinear_values[cell][q];

                        auto value    = integrator.get_value(q);
                        auto gradient = integrator.get_gradient(q);

                        if (free_energy_approximation == 0 &&
                            component_table.size(0) > 0)
                          if (component_table[cell][b] == false)
                            {
                              value    = VectorizedArrayType();
                              gradient = Tensor<1, dim, VectorizedArrayType>();
                            }

                        auto value_result =
                          value * weight + L * scaling[q] * value;
                        auto gradient_result = L * kappa_p * gradient;

                        if (free_energy_approximation == 0 &&
                            this->advection.enabled())
                          {
                            if (use_coupled_model)
                              {
                                Tensor<1, dim, VectorizedArrayType> lin_v_adv;
                                for (unsigned int d = 0; d < dim; ++d)
                                  lin_v_adv[d] =
                                    val[this->n_grains() + 2 + d] * inv_dt;

                                value_result += lin_v_adv * gradient;
                              }
                            else if (grain_to_relevant_grain[b] !=
                                       static_cast<unsigned char>(255) &&
                                     this->advection.has_velocity(
                                       grain_to_relevant_grain[b]))
                              {
                                const auto &velocity_ig =
                                  this->advection.get_velocity(
                                    grain_to_relevant_grain[b],
                                    integrator.quadrature_point(q));

                                value_result += velocity_ig * gradient;
                              }
                          }


                        if (free_energy_approximation == 0 &&
                            component_table.size(0) > 0)
                          if (component_table[cell][b] == false)
                            {
                              value_result = VectorizedArrayType();
                              gradient_result =
                                Tensor<1, dim, VectorizedArrayType>();
                            }

                        integrator.submit_value(value_result, q);
                        integrator.submit_gradient(gradient_result, q);
                      }

                    integrator.integrate(
                      EvaluationFlags::EvaluationFlags::values |
                      EvaluationFlags::EvaluationFlags::gradients);

                    for (unsigned int i = 0; i < dofs_per_cell; ++i)
                      for (unsigned int v = 0; v < n_filled_lanes; ++v)
                        matrices[v](i, j) = integrator.begin_dof_values()[i][v];
                  }

                // 2b) compute columns of blocks
                for (unsigned int v = 0; v < n_filled_lanes; ++v)
                  {
                    // new: remove small entries (TODO: only for FE_Q_iso_1)
                    Number max = 0.0;

                    for (unsigned int i = 0; i < matrices[v].m(); ++i)
                      for (unsigned int j = 0; j < matrices[v].n(); ++j)
                        max = std::max(max, std::abs(matrices[v][i][j]));

                    for (unsigned int i = 0; i < matrices[v].m(); ++i)
                      for (unsigned int j = 0; j < matrices[v].n(); ++j)
                        if (std::abs(matrices[v][i][j]) < 1e-10 * max)
                          matrices[v][i][j] = 0.0;

                    this->constraints.distribute_local_to_global(
                      matrices[v],
                      dof_indices_mf[v],
                      *this->block_system_matrix[b]);
                  }
              }
          }
      }

      for (unsigned int b = 0; b < this->n_unique_components(); ++b)
        {
          auto &matrix = *this->block_system_matrix[b];

          matrix.compress(VectorOperation::add);

          const auto &component_table = this->data.get_component_table();

          if (free_energy_approximation == 0 && component_table.size(0) > 0)
            {
              const auto range = matrix.local_range();

              for (unsigned int r = range.first; r < range.second; ++r)
                {
                  auto entry = matrix.begin(r);
                  auto end   = matrix.end(r);

                  for (; entry != end; ++entry)
                    if (entry->row() == entry->column() &&
                        entry->value() == 0.0)
                      entry->value() = 1.0;
                }

              matrix.compress(VectorOperation::insert);
            }
        }

      return this->block_system_matrix;
    }

  private:
    const SinteringOperatorData<dim, VectorizedArrayType> &     data;
    const AdvectionMechanism<dim, Number, VectorizedArrayType> &advection;

    const unsigned int free_energy_approximation;
    const bool         single_block;
  };


  template <int dim, typename Number, typename VectorizedArrayType>
  class MassMatrix
    : public OperatorBase<dim,
                          Number,
                          VectorizedArrayType,
                          MassMatrix<dim, Number, VectorizedArrayType>>
  {
  public:
    MassMatrix(const MatrixFree<dim, Number, VectorizedArrayType> &matrix_free,
               const AffineConstraints<Number> &                   constraints)
      : OperatorBase<dim,
                     Number,
                     VectorizedArrayType,
                     MassMatrix<dim, Number, VectorizedArrayType>>(
          matrix_free,
          constraints,
          0,
          "mass_matrix_op")
    {}

    unsigned int
    n_components() const override
    {
      return 1;
    }

    template <int n_comp, int n_grains, typename FECellIntegratorType>
    void
    do_vmult_kernel(FECellIntegratorType &phi) const
    {
      static_assert(n_grains == -1);

      for (unsigned int q = 0; q < phi.n_q_points; ++q)
        {
          phi.submit_value(phi.get_value(q), q);
          phi.submit_gradient(typename FECellIntegratorType::gradient_type(),
                              q);
        }
    }
  };



  struct BlockPreconditioner2Data
  {
    std::string block_0_preconditioner = "ILU";
    std::string block_1_preconditioner = "InverseDiagonalMatrix";
    std::string block_2_preconditioner = "AMG";

    std::string block_1_approximation = "all";
  };



  template <int dim, typename Number, typename VectorizedArrayType>
  class BlockPreconditioner2
    : public Preconditioners::PreconditionerBase<Number>
  {
  public:
    using VectorType =
      typename Preconditioners::PreconditionerBase<Number>::VectorType;
    using BlockVectorType =
      typename Preconditioners::PreconditionerBase<Number>::BlockVectorType;

    using value_type  = Number;
    using vector_type = VectorType;

    BlockPreconditioner2(
      const SinteringOperatorData<dim, VectorizedArrayType> &sintering_data,
      const MatrixFree<dim, Number, VectorizedArrayType> &   matrix_free,
      const AffineConstraints<Number> &                      constraints,
      const BlockPreconditioner2Data &                       data,
      const AdvectionMechanism<dim, Number, VectorizedArrayType> &advection,
      const std::array<std::vector<unsigned int>, dim>
        &          zero_constraints_indices,
      const double E  = 1.0,
      const double nu = 0.25)
      : data(data)
    {
      // create operators
      operator_0 = std::make_unique<
        OperatorCahnHilliard<dim, Number, VectorizedArrayType>>(matrix_free,
                                                                constraints,
                                                                sintering_data,
                                                                advection);
      operator_1 =
        std::make_unique<OperatorAllenCahn<dim, Number, VectorizedArrayType>>(
          matrix_free, constraints, sintering_data, advection);
      operator_1_blocked = std::make_unique<
        OperatorAllenCahnBlocked<dim, Number, VectorizedArrayType>>(
        matrix_free,
        constraints,
        sintering_data,
        advection,
        data.block_1_approximation);

#if OPERATOR == 1
      if (false)
#else
      if (true)
#endif
        operator_2 =
          std::make_unique<OperatorSolid<dim, Number, VectorizedArrayType>>(
            matrix_free,
            constraints,
            sintering_data,
            zero_constraints_indices,
            E,
            nu);

      // create preconditioners
      preconditioner_0 =
        Preconditioners::create(*operator_0, data.block_0_preconditioner);

      AssertThrow((data.block_1_preconditioner != "GMG") &&
                    (data.block_1_preconditioner != "BlockGMG"),
                  ExcMessage("Use the other constructor!"));

      if (data.block_1_preconditioner == "AMG" ||
          data.block_1_preconditioner == "ILU" ||
          data.block_1_preconditioner == "InverseDiagonalMatrix")
        preconditioner_1 =
          Preconditioners::create(*operator_1, data.block_1_preconditioner);
      else if (data.block_1_preconditioner == "BlockAMG" ||
               data.block_1_preconditioner == "BlockILU")
        preconditioner_1 = Preconditioners::create(*operator_1_blocked,
                                                   data.block_1_preconditioner);
      else
        {
          AssertThrow(false, ExcNotImplemented());
        }

#if OPERATOR == 1
      if (false)
#else
      if (true)
#endif
        preconditioner_2 =
          Preconditioners::create(*operator_2, data.block_2_preconditioner);
    }

    BlockPreconditioner2(
      const SinteringOperatorData<dim, VectorizedArrayType> &sintering_data,
      const MatrixFree<dim, Number, VectorizedArrayType> &   matrix_free,
      const AffineConstraints<Number> &                      constraints,
      const MGLevelObject<SinteringOperatorData<dim, VectorizedArrayType>>
        &mg_sintering_data,
      const MGLevelObject<MatrixFree<dim, Number, VectorizedArrayType>>
        &                                             mg_matrix_free,
      const MGLevelObject<AffineConstraints<Number>> &mg_constraints,
      const std::shared_ptr<MGTransferGlobalCoarsening<dim, VectorType>>
        &                             transfer,
      const BlockPreconditioner2Data &data)
      : data(data)
    {
      AssertThrow(false, ExcNotImplemented());

      AdvectionMechanism<dim, Number, VectorizedArrayType> advection;

      const unsigned int min_level = mg_sintering_data.min_level();
      const unsigned int max_level = mg_sintering_data.max_level();

      AssertDimension(min_level, mg_matrix_free.min_level());
      AssertDimension(max_level, mg_matrix_free.max_level());
      AssertDimension(min_level, mg_constraints.min_level());
      AssertDimension(max_level, mg_constraints.max_level());

      // create operators
      operator_0 = std::make_unique<
        OperatorCahnHilliard<dim, Number, VectorizedArrayType>>(matrix_free,
                                                                constraints,
                                                                sintering_data,
                                                                advection);

      if (data.block_1_preconditioner == "GMG")
        {
          mg_operator_1.resize(min_level, max_level);
          for (unsigned int l = min_level; l <= max_level; ++l)
            mg_operator_1[l] = std::make_shared<
              OperatorAllenCahn<dim, Number, VectorizedArrayType>>(
              mg_matrix_free[l],
              mg_constraints[l],
              mg_sintering_data[l],
              advection);
          for (unsigned int l = min_level; l <= max_level; ++l)
            mg_operator_1[l]->set_timing(false);
        }
      else
        {
          mg_operator_blocked_1.resize(min_level, max_level);
          for (unsigned int l = min_level; l <= max_level; ++l)
            mg_operator_blocked_1[l] = std::make_shared<
              OperatorAllenCahnBlocked<dim, Number, VectorizedArrayType>>(
              mg_matrix_free[l],
              mg_constraints[l],
              mg_sintering_data[l],
              advection,
              data.block_1_approximation);
          for (unsigned int l = min_level; l <= max_level; ++l)
            mg_operator_blocked_1[l]->set_timing(false);
        }

      // create preconditioners
      preconditioner_0 =
        Preconditioners::create(*operator_0, data.block_0_preconditioner);

      if (data.block_1_preconditioner == "GMG")
        preconditioner_1 = Preconditioners::create(mg_operator_1,
                                                   transfer,
                                                   data.block_1_preconditioner);
      else
        preconditioner_1 = Preconditioners::create(mg_operator_blocked_1,
                                                   transfer,
                                                   data.block_1_preconditioner);
    }

    virtual void
    clear()
    {
      // clear operators
      if (operator_0)
        operator_0->clear();
      if (operator_1)
        operator_1->clear();
      if (operator_1_blocked)
        operator_1_blocked->clear();
      if (operator_2)
        operator_2->clear();

      for (unsigned int l = mg_operator_1.min_level();
           l <= mg_operator_1.max_level();
           ++l)
        if (mg_operator_1[l])
          mg_operator_1[l]->clear();

      for (unsigned int l = mg_operator_blocked_1.min_level();
           l <= mg_operator_blocked_1.max_level();
           ++l)
        if (mg_operator_blocked_1[l])
          mg_operator_blocked_1[l]->clear();

      // clear preconditioners
      if (preconditioner_0)
        preconditioner_0->clear();
      if (preconditioner_1)
        preconditioner_1->clear();
      if (preconditioner_2)
        preconditioner_2->clear();
    }

    void
    vmult(VectorType &, const VectorType &) const override
    {
      Assert(false, ExcNotImplemented());
    }

    void
    vmult(BlockVectorType &dst, const BlockVectorType &src) const override
    {
      MyScope scope(timer, "precon::vmult");

      {
        MyScope    scope(timer, "precon::vmult::precon_0");
        const auto start    = 0;
        const auto end      = 2;
        const auto dst_view = dst.create_view(start, end);
        const auto src_view = src.create_view(start, end);

        preconditioner_0->vmult(*dst_view, *src_view);
      }

      {
        MyScope    scope(timer, "precon::vmult::precon_1");
        const auto start = 2;
        const auto end =
          preconditioner_2 ? (dst.n_blocks() - dim) : dst.n_blocks();
        const auto dst_view = dst.create_view(start, end);
        const auto src_view = src.create_view(start, end);

        preconditioner_1->vmult(*dst_view, *src_view);
      }

      if (preconditioner_2)
        {
          MyScope    scope(timer, "precon::vmult::precon_2");
          const auto start    = dst.n_blocks() - dim;
          const auto end      = dst.n_blocks();
          const auto dst_view = dst.create_view(start, end);
          const auto src_view = src.create_view(start, end);

          preconditioner_2->vmult(*dst_view, *src_view);
        }
    }

    void
    do_update() override
    {
      MyScope scope(timer, "precon::update");

      if (preconditioner_0)
        {
          MyScope scope(timer, "precon::update::precon_0");
          preconditioner_0->do_update();
        }
      if (preconditioner_1)
        {
          MyScope scope(timer, "precon::update::precon_1");
          preconditioner_1->do_update();
        }
      if (preconditioner_2)
        {
          MyScope scope(timer, "precon::update::precon_2");
          preconditioner_2->do_update();
        }
    }

    virtual std::size_t
    memory_consumption() const
    {
      return MyMemoryConsumption::memory_consumption(operator_0) +
             MyMemoryConsumption::memory_consumption(operator_1) +
             MyMemoryConsumption::memory_consumption(operator_1_blocked) +
             MyMemoryConsumption::memory_consumption(mg_operator_1) +
             MyMemoryConsumption::memory_consumption(mg_operator_blocked_1) +
             MyMemoryConsumption::memory_consumption(preconditioner_0) +
             MyMemoryConsumption::memory_consumption(preconditioner_1);
    }

  private:
    // operator CH
    std::unique_ptr<OperatorCahnHilliard<dim, Number, VectorizedArrayType>>
      operator_0;

    // operator AC
    std::unique_ptr<OperatorAllenCahn<dim, Number, VectorizedArrayType>>
      operator_1;
    std::unique_ptr<OperatorAllenCahnBlocked<dim, Number, VectorizedArrayType>>
      operator_1_blocked;

    // operator solid
    std::unique_ptr<OperatorSolid<dim, Number, VectorizedArrayType>> operator_2;

    MGLevelObject<
      std::shared_ptr<OperatorAllenCahn<dim, Number, VectorizedArrayType>>>
      mg_operator_1;
    MGLevelObject<std::shared_ptr<
      OperatorAllenCahnBlocked<dim, Number, VectorizedArrayType>>>
      mg_operator_blocked_1;

    // preconditioners
    std::unique_ptr<Preconditioners::PreconditionerBase<Number>>
      preconditioner_0, preconditioner_1, preconditioner_2;

    // utility
    mutable MyTimerOutput timer;

    const BlockPreconditioner2Data data;
  };



  template <int dim, typename Number, typename VectorizedArrayType>
  class HelmholtzOperator
    : public OperatorBase<dim,
                          Number,
                          VectorizedArrayType,
                          HelmholtzOperator<dim, Number, VectorizedArrayType>>
  {
  public:
    HelmholtzOperator(
      const MatrixFree<dim, Number, VectorizedArrayType> &matrix_free,
      const AffineConstraints<Number> &                   constraints,
      const unsigned int                                  n_components_)
      : OperatorBase<dim,
                     Number,
                     VectorizedArrayType,
                     HelmholtzOperator<dim, Number, VectorizedArrayType>>(
          matrix_free,
          constraints,
          0,
          "")
      , n_components_(n_components_)
    {}

    unsigned int
    n_components() const override
    {
      return n_components_;
    }

    template <int n_comp, int n_grains, typename FECellIntegratorType>
    void
    do_vmult_kernel(FECellIntegratorType &phi) const
    {
      static_assert(n_grains == -1);

      for (unsigned int q = 0; q < phi.n_q_points; ++q)
        {
          phi.submit_value(phi.get_value(q), q);
          phi.submit_gradient(phi.get_gradient(q), q);
        }
    }

  private:
    const unsigned int n_components_;
  };

} // namespace Sintering<|MERGE_RESOLUTION|>--- conflicted
+++ resolved
@@ -328,18 +328,12 @@
           if (this->advection.enabled())
             this->advection.reinit(cell);
 
-<<<<<<< HEAD
-      const auto grain_to_relevant_grain =
-        this->data.get_grain_to_relevant_grain(cell); // TODO: make optional
-
-      for (unsigned int q = 0; q < phi.n_q_points; ++q)
-        {
-          const auto &val = nonlinear_values[cell][q];
-=======
+          const auto grain_to_relevant_grain =
+            this->data.get_grain_to_relevant_grain(cell); // TODO: make optional
+
           for (unsigned int q = 0; q < phi.n_q_points; ++q)
             {
               const auto &val = nonlinear_values[cell][q];
->>>>>>> cc811dbd
 
               const auto &c = val[0];
 
@@ -376,34 +370,19 @@
                   for (unsigned int d = 0; d < dim; ++d)
                     lin_v_adv[d] = val[n_grains + 2 + d] * inv_dt;
 
-<<<<<<< HEAD
-              for (unsigned int ig = 0; ig < n_grains; ++ig)
-                value_result[ig] += lin_v_adv * phi.get_gradient(q)[ig];
-            }
-          else if (this->advection.enabled())
-            {
-              for (unsigned int ig = 0; ig < n_grains; ++ig)
-                if (grain_to_relevant_grain[ig] !=
-                      static_cast<unsigned char>(255) &&
-                    this->advection.has_velocity(grain_to_relevant_grain[ig]))
-                  {
-                    const auto &velocity_ig =
-                      this->advection.get_velocity(grain_to_relevant_grain[ig],
-                                                   phi.quadrature_point(q));
-=======
                   for (unsigned int ig = 0; ig < n_grains; ++ig)
                     value_result[ig] += lin_v_adv * phi.get_gradient(q)[ig];
                 }
               else if (this->advection.enabled())
                 {
-                  Assert(!this->data.cut_off_enabled(), ExcNotImplemented());
                   for (unsigned int ig = 0; ig < n_grains; ++ig)
-                    if (this->advection.has_velocity(ig))
+                    if (grain_to_relevant_grain[ig] !=
+                          static_cast<unsigned char>(255) &&
+                        this->advection.has_velocity(
+                          grain_to_relevant_grain[ig]))
                       {
-                        const auto &velocity_ig =
-                          this->advection.get_velocity(ig,
-                                                       phi.quadrature_point(q));
->>>>>>> cc811dbd
+                        const auto &velocity_ig = this->advection.get_velocity(
+                          grain_to_relevant_grain[ig], phi.quadrature_point(q));
 
                         value_result[ig] +=
                           velocity_ig * phi.get_gradient(q)[ig];
@@ -522,18 +501,12 @@
           if (this->advection.enabled())
             this->advection.reinit(cell);
 
-<<<<<<< HEAD
-      const auto grain_to_relevant_grain =
-        this->data.get_grain_to_relevant_grain(cell); // TODO: make optional
-
-      for (unsigned int q = 0; q < phi.n_q_points; ++q)
-        {
-          const auto &val = nonlinear_values[cell][q];
-=======
+          const auto grain_to_relevant_grain =
+            this->data.get_grain_to_relevant_grain(cell); // TODO: make optional
+
           for (unsigned int q = 0; q < phi.n_q_points; ++q)
             {
               const auto &val = nonlinear_values[cell][q];
->>>>>>> cc811dbd
 
               const auto &c = val[0];
 
@@ -560,34 +533,19 @@
                   for (unsigned int d = 0; d < dim; ++d)
                     lin_v_adv[d] = val[n_grains + 2 + d] * inv_dt;
 
-<<<<<<< HEAD
-              for (unsigned int ig = 0; ig < n_grains; ++ig)
-                value_result[ig] += lin_v_adv * phi.get_gradient(q)[ig];
-            }
-          else if (this->advection.enabled())
-            {
-              for (unsigned int ig = 0; ig < n_grains; ++ig)
-                if (grain_to_relevant_grain[ig] !=
-                      static_cast<unsigned char>(255) &&
-                    this->advection.has_velocity(grain_to_relevant_grain[ig]))
-                  {
-                    const auto &velocity_ig =
-                      this->advection.get_velocity(grain_to_relevant_grain[ig],
-                                                   phi.quadrature_point(q));
-=======
                   for (unsigned int ig = 0; ig < n_grains; ++ig)
                     value_result[ig] += lin_v_adv * phi.get_gradient(q)[ig];
                 }
               else if (this->advection.enabled())
                 {
-                  Assert(!this->data.cut_off_enabled(), ExcNotImplemented());
                   for (unsigned int ig = 0; ig < n_grains; ++ig)
-                    if (this->advection.has_velocity(ig))
+                    if (grain_to_relevant_grain[ig] !=
+                          static_cast<unsigned char>(255) &&
+                        this->advection.has_velocity(
+                          grain_to_relevant_grain[ig]))
                       {
-                        const auto &velocity_ig =
-                          this->advection.get_velocity(ig,
-                                                       phi.quadrature_point(q));
->>>>>>> cc811dbd
+                        const auto &velocity_ig = this->advection.get_velocity(
+                          grain_to_relevant_grain[ig], phi.quadrature_point(q));
 
                         value_result[ig] +=
                           velocity_ig * phi.get_gradient(q)[ig];
